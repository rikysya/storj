// Copyright (C) 2018 Storj Labs, Inc.
// See LICENSE for copying information.

package server

import (
	"bytes"
	"database/sql"
	"fmt"
	"io"
	"log"
	"net"
	"os"
	"path"
	"testing"

	_ "github.com/mattn/go-sqlite3"

	"golang.org/x/net/context"

	"google.golang.org/grpc"

	"storj.io/storj/pkg/piecestore"
	"storj.io/storj/pkg/piecestore/rpc/server/psdb"
	pb "storj.io/storj/protos/piecestore"
)

var db *sql.DB
var s Server
var c pb.PieceStoreRoutesClient

func TestPiece(t *testing.T) {
	var testID = "11111111111111111111"

	// simulate piece stored with farmer
	file, err := pstore.StoreWriter(testID, s.DataDir)
	if err != nil {
		return
	}

	// Close when finished
	defer file.Close()

	_, err = io.Copy(file, bytes.NewReader([]byte("butts")))

	if err != nil {
		t.Errorf("Error: %v\nCould not create test piece", err)
		return
	}

	defer pstore.Delete(testID, s.DataDir)

	// set up test cases
	tests := []struct {
		id         string
		size       int64
		expiration int64
		err        string
	}{
		{ // should successfully retrieve piece meta-data
			id:         "11111111111111111111",
			size:       5,
			expiration: 9999999999,
			err:        "",
		},
		{ // server should err with invalid id
			id:         "123",
			size:       5,
			expiration: 9999999999,
			err:        "rpc error: code = Unknown desc = argError: Invalid id length",
		},
		{ // server should err with nonexistent file
			id:         "22222222222222222222",
			size:       5,
			expiration: 9999999999,
			err:        fmt.Sprintf("rpc error: code = Unknown desc = stat %s: no such file or directory", path.Join(os.TempDir(), "/test-data/3000/22/22/2222222222222222")),
		},
	}

	for _, tt := range tests {
		t.Run("should return expected PieceSummary values", func(t *testing.T) {

			// simulate piece TTL entry
			_, err = db.Exec(fmt.Sprintf(`INSERT INTO ttl (id, created, expires) VALUES ("%s", "%d", "%d")`, tt.id, 1234567890, tt.expiration))
			if err != nil {
				t.Errorf("Error: %v\nCould not make TTL entry", err)
				return
			}

			defer db.Exec(fmt.Sprintf(`DELETE FROM ttl WHERE id="%s"`, tt.id))

			req := &pb.PieceId{Id: tt.id}
			resp, err := c.Piece(context.Background(), req)

			if len(tt.err) > 0 {

				if err != nil {
					if err.Error() == tt.err {
						return
					}
				}

				t.Errorf("\nExpected: %s\nGot: %v\n", tt.err, err)
				return
			}

			if err != nil && tt.err == "" {
				t.Errorf("\nExpected: %s\nGot: %v\n", tt.err, err)
				return
			}

			if resp.Id != tt.id || resp.Size != tt.size || resp.Expiration != tt.expiration {
				t.Errorf("Expected: %v, %v, %v\nGot: %v, %v, %v\n", tt.id, tt.size, tt.expiration, resp.Id, resp.Size, resp.Expiration)
				return
			}

			// clean up DB entry
			_, err = db.Exec(fmt.Sprintf(`DELETE FROM ttl WHERE id="%s"`, tt.id))
			if err != nil {
				t.Errorf("Error cleaning test DB entry")
				return
			}
		})
	}
}

func TestRetrieve(t *testing.T) {
	var testID = "11111111111111111111"

	// simulate piece stored with farmer
	file, err := pstore.StoreWriter(testID, s.DataDir)
	if err != nil {
		return
	}

	// Close when finished
	defer file.Close()

	_, err = io.Copy(file, bytes.NewReader([]byte("butts")))
	if err != nil {
		t.Errorf("Error: %v\nCould not create test piece", err)
		return
	}
	defer pstore.Delete(testID, s.DataDir)

	// set up test cases
	tests := []struct {
		id       string
		reqSize  int64
		respSize int64
		offset   int64
		content  []byte
		err      string
	}{
		{ // should successfully retrieve data
			id:       "11111111111111111111",
			reqSize:  5,
			respSize: 5,
			offset:   0,
			content:  []byte("butts"),
			err:      "",
		},
		{ // should successfully retrieve data
			id:       "11111111111111111111",
			reqSize:  -1,
			respSize: 5,
			offset:   0,
			content:  []byte("butts"),
			err:      "",
		},
		{ // server should err with invalid id
			id:       "123",
			reqSize:  5,
			respSize: 5,
			offset:   0,
			content:  []byte("butts"),
			err:      "rpc error: code = Unknown desc = argError: Invalid id length",
		},
		{ // server should err with nonexistent file
			id:       "22222222222222222222",
			reqSize:  5,
			respSize: 5,
			offset:   0,
			content:  []byte("butts"),
			err:      fmt.Sprintf("rpc error: code = Unknown desc = stat %s: no such file or directory", path.Join(os.TempDir(), "/test-data/3000/22/22/2222222222222222")),
		},
		{ // server should return expected content and respSize with offset and excess reqSize
			id:       "11111111111111111111",
			reqSize:  5,
			respSize: 4,
			offset:   1,
			content:  []byte("utts"),
			err:      "",
		},
		{ // server should return expected content with reduced reqSize
			id:       "11111111111111111111",
			reqSize:  4,
			respSize: 4,
			offset:   0,
			content:  []byte("butt"),
			err:      "",
		},
	}

	for _, tt := range tests {
		t.Run("should return expected PieceRetrievalStream values", func(t *testing.T) {
			stream, err := c.Retrieve(context.Background())

			// send piece database
			stream.Send(&pb.PieceRetrieval{PieceData: &pb.PieceRetrieval_PieceData{Id: tt.id, Size: tt.reqSize, Offset: tt.offset}})
			if err != nil {
				t.Errorf("Unexpected error: %v\n", err)
				return
			}

			// Send bandwidth bandwidthAllocation
			stream.Send(&pb.PieceRetrieval{Bandwidthallocation: &pb.BandwidthAllocation{Signature: []byte{'A', 'B'}, Data: &pb.BandwidthAllocation_Data{Payer: "ABCD", Client: "ABCD", Size: tt.reqSize}}})
			if err != nil {
				t.Errorf("Unexpected error: %v\n", err)
				return
			}

			resp, err := stream.Recv()
			if len(tt.err) > 0 {
				if err != nil {
					if err.Error() == tt.err {
						return
					}
				}
				t.Errorf("\nExpected: %s\nGot: %v\n", tt.err, err)
				return
			}
			if err != nil && tt.err == "" {
				t.Errorf("\nExpected: %s\nGot: %v\n", tt.err, err)
				return
			}

			if resp.Size != tt.respSize || bytes.Equal(resp.Content, tt.content) != true {
				t.Errorf("Expected: %v, %v\nGot: %v, %v\n", tt.respSize, tt.content, resp.Size, resp.Content)
				return
			}
		})
	}
}

func TestStore(t *testing.T) {
	tests := []struct {
		id            string
		size          int64
		ttl           int64
		offset        int64
		content       []byte
		message       string
		totalReceived int64
		err           string
	}{
		{ // should successfully store data
			id:            "11111111111111111111",
			ttl:           9999999999,
			content:       []byte("butts"),
			message:       "OK",
			totalReceived: 5,
			err:           "",
		},
		{ // should err with invalid id length
			id:            "butts",
			ttl:           9999999999,
			content:       []byte("butts"),
			message:       "",
			totalReceived: 0,
			err:           "rpc error: code = Unknown desc = argError: Invalid id length",
		},
	}

	for _, tt := range tests {
		t.Run("should return expected PieceStoreSummary values", func(t *testing.T) {

			stream, err := c.Store(context.Background())
			if err != nil {
				t.Errorf("Unexpected error: %v\n", err)
				return
			}

			// Write the buffer to the stream we opened earlier
			if err = stream.Send(&pb.PieceStore{Piecedata: &pb.PieceStore_PieceData{Id: tt.id, Ttl: tt.ttl}}); err != nil {
				t.Errorf("Unexpected error: %v\n", err)
				return
			}

			// Send Bandwidth Allocation Data
			if err = stream.Send(&pb.PieceStore{Bandwidthallocation: &pb.BandwidthAllocation{Signature: []byte{'A', 'B'}, Data: &pb.BandwidthAllocation_Data{Payer: "ABCD", Client: "EFGH", Size: int64(len(tt.content))}}}); err != nil {
				t.Errorf("Unexpected error: %v\n", err)
				return
			}

			// Write the buffer to the stream we opened earlier
			if err = stream.Send(&pb.PieceStore{Piecedata: &pb.PieceStore_PieceData{Content: tt.content}}); err != nil {
				t.Errorf("Unexpected error: %v\n", err)
				return
			}

			resp, err := stream.CloseAndRecv()

			defer db.Exec(fmt.Sprintf(`DELETE FROM ttl WHERE id="%s"`, tt.id))

			if len(tt.err) > 0 {
				if err != nil {
					if err.Error() == tt.err {
						return
					}
				}
				t.Errorf("\nExpected: %s\nGot: %v\n", tt.err, err)
				return
			}
			if err != nil && tt.err == "" {
				t.Errorf("\nExpected: %s\nGot: %v\n", tt.err, err)
				return
			}

			if resp.Message != tt.message || resp.TotalReceived != tt.totalReceived {
				t.Errorf("Expected: %v, %v\nGot: %v, %v\n", tt.message, tt.totalReceived, resp.Message, resp.TotalReceived)
			}
		})
	}
}

func TestDelete(t *testing.T) {
	// set up test cases
	tests := []struct {
		id      string
		message string
		err     string
	}{
		{ // should successfully delete data
			id:      "11111111111111111111",
			message: "OK",
			err:     "",
		},
		{ // should err with invalid id length
			id:      "123",
			message: "rpc error: code = Unknown desc = argError: Invalid id length",
			err:     "rpc error: code = Unknown desc = argError: Invalid id length",
		},
		{ // should return OK with nonexistent file
			id:      "22222222222222222223",
			message: "OK",
			err:     "",
		},
	}

	for _, tt := range tests {
		t.Run("should return expected PieceDeleteSummary values", func(t *testing.T) {

			// simulate piece stored with farmer
			file, err := pstore.StoreWriter(tt.id, s.DataDir)
			if err != nil {
				return
			}

			// Close when finished
			defer file.Close()

			_, err = io.Copy(file, bytes.NewReader([]byte("butts")))
			if err != nil {
				t.Errorf("Error: %v\nCould not create test piece", err)
				return
			}

			// simulate piece TTL entry
			_, err = db.Exec(fmt.Sprintf(`INSERT INTO ttl (id, created, expires) VALUES ("%s", "%d", "%d")`, tt.id, 1234567890, 1234567890))
			if err != nil {
				t.Errorf("Error: %v\nCould not make TTL entry", err)
				return
			}

			defer db.Exec(fmt.Sprintf(`DELETE FROM ttl WHERE id="%s"`, tt.id))

			defer pstore.Delete(tt.id, s.DataDir)

			req := &pb.PieceDelete{Id: tt.id}
			resp, err := c.Delete(context.Background(), req)
			if len(tt.err) > 0 {
				if err != nil {
					if err.Error() == tt.err {
						return
					}
				}
				t.Errorf("\nExpected: %s\nGot: %v\n", tt.err, err)
				return
			}
			if err != nil && tt.err == "" {
				t.Errorf("\nExpected: %s\nGot: %v\n", tt.err, err)
				return
			}

			if resp.Message != tt.message {
				t.Errorf("Expected: %v\nGot: %v\n", tt.message, resp.Message)
				return
			}

			// if test passes, check if file was indeed deleted
			filePath, err := pstore.PathByID(tt.id, s.DataDir)
			if _, err = os.Stat(filePath); os.IsNotExist(err) != true {
				t.Errorf("File not deleted")
				return
			}
		})
	}
}

func StartServer() {
	lis, err := net.Listen("tcp", ":3000")
	if err != nil {
		log.Fatalf("failed to listen: %v", err)
	}
	grpcs := grpc.NewServer()
	pb.RegisterPieceStoreRoutesServer(grpcs, &s)
	if err := grpcs.Serve(lis); err != nil {
		log.Fatalf("failed to serve: %v", err)
	}
}

func TestMain(m *testing.M) {
	go StartServer()

	// Set up a connection to the Server.
	const address = "localhost:3000"
	conn, err := grpc.Dial(address, grpc.WithInsecure())
	if err != nil {
		fmt.Printf("did not connect: %v", err)
		return
	}
	defer conn.Close()
	c = pb.NewPieceStoreRoutesClient(conn)

	tempDBPath := path.Join(os.TempDir(), "test.db")

	psDB, err := psdb.NewPSDB(tempDBPath)
	if err != nil {
		log.Fatal(err)
	}

	tempDir := path.Join(os.TempDir(), "test-data", "3000")

<<<<<<< HEAD
	s = Server{PieceStoreDir: tempDir, DB: psDB}
=======
	s = Server{DataDir: tempDir, DB: ttlDB}
>>>>>>> 1a183cb0

	db = psDB.DB

	// clean up temp files
	defer os.RemoveAll(path.Join(tempDir, "/test-data"))
	defer os.Remove(tempDBPath)
	defer db.Close()

	m.Run()
}<|MERGE_RESOLUTION|>--- conflicted
+++ resolved
@@ -442,11 +442,7 @@
 
 	tempDir := path.Join(os.TempDir(), "test-data", "3000")
 
-<<<<<<< HEAD
 	s = Server{PieceStoreDir: tempDir, DB: psDB}
-=======
-	s = Server{DataDir: tempDir, DB: ttlDB}
->>>>>>> 1a183cb0
 
 	db = psDB.DB
 
