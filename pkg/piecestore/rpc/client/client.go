--- conflicted
+++ resolved
@@ -86,24 +86,4 @@
 	}
 	log.Printf("Route summary : %v", reply)
 	return nil
-<<<<<<< HEAD
-}
-
-// IsValid returns whether the id is valid or not
-func (id PieceID) IsValid() bool {
-	return len(id) >= 20
-}
-
-// NewPieceID creates a PieceID
-func NewPieceID() PieceID {
-	b := make([]byte, 32)
-
-	_, err := rand.Read(b)
-	if err != nil {
-		panic(err)
-	}
-
-	return PieceID(base58.Encode(b))
-=======
->>>>>>> ff92caa5
 }